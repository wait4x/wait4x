// Copyright 2019 Mohammad Abdolirad
//
// Licensed under the Apache License, Version 2.0 (the "License");
// you may not use this file except in compliance with the License.
// You may obtain a copy of the License at
//
//     http://www.apache.org/licenses/LICENSE-2.0
//
// Unless required by applicable law or agreed to in writing, software
// distributed under the License is distributed on an "AS IS" BASIS,
// WITHOUT WARRANTIES OR CONDITIONS OF ANY KIND, either express or implied.
// See the License for the specific language governing permissions and
// limitations under the License.

package cmd

import (
	"bufio"
	"errors"
	"fmt"
	nethttp "net/http"
	"net/textproto"
	"net/url"
	"strings"

	"github.com/atkrad/wait4x/v2/pkg/checker"

	"github.com/atkrad/wait4x/v2/pkg/checker/http"
	"github.com/atkrad/wait4x/v2/pkg/waiter"
	"github.com/spf13/cobra"
)

// NewHTTPCommand creates the http sub-command
func NewHTTPCommand() *cobra.Command {
	httpCommand := &cobra.Command{
		Use:   "http ADDRESS... [flags] [-- command [args...]]",
		Short: "Check HTTP connection",
		Args: func(cmd *cobra.Command, args []string) error {
			if len(args) < 1 {
				return errors.New("ADDRESS is required argument for the http command")
			}

			_, err := url.Parse(args[0])
			if err != nil {
				return err
			}

			return nil
		},
		Example: `
  # If you want checking just http connection
  wait4x http https://ifconfig.co

  # If you want checking http connection and expect specify http status code
  wait4x http https://ifconfig.co --expect-status-code 200

  # If you want to check a http response header
  # NOTE: the value in the expected header is regex.
  # Sample response header: Authorization Token 1234ABCD
  # You can match it by these ways:

  # Full key value:
  wait4x http https://ifconfig.co --expect-header "Authorization=Token 1234ABCD"

  # Value starts with:
  wait4x http https://ifconfig.co --expect-header "Authorization=Token"

  # Regex value:
  wait4x http https://ifconfig.co --expect-header "Authorization=Token\s.+"

  # Body JSON:
  wait4x http https://ifconfig.co/json --expect-body-json "user_agent.product"
  To know more about JSON syntax https://github.com/tidwall/gjson/blob/master/SYNTAX.md

  # Body XPath:
  wait4x http https://www.kernel.org/ --expect-body-xpath "//*[@id="tux-gear"]"

  # Request headers:
  wait4x http https://ifconfig.co --request-header "Content-Type: application/json" --request-header "Authorization: Token 123"

<<<<<<< HEAD
  # Post request (application/x-www-form-urlencoded):
  wait4x http https://httpbin.org/post --request-header "Content-Type: application/x-www-form-urlencoded" --request-body 'key=value&name=test'

  # Post request (application/json):
  wait4x http https://httpbin.org/post --request-header "Content-Type: application/json" --request-body '{"key": "value", "name": "test"}'
=======
  # Disable auto redirect
  wait4x http https://www.wait4x.dev --expect-status-code 301 --no-redirect
>>>>>>> feb38b16
`,
		RunE: runHTTP,
	}

	httpCommand.Flags().Int("expect-status-code", 0, "Expect response code e.g. 200, 204, ... .")
	httpCommand.Flags().String("expect-body", "", "Expect response body pattern.")
	httpCommand.Flags().MarkDeprecated("expect-body", "This flag will be removed in v3.0.0, please use --expect-body-regex.")
	httpCommand.Flags().String("expect-body-regex", "", "Expect response body pattern.")
	httpCommand.Flags().String("expect-body-json", "", "Expect response body JSON pattern.")
	httpCommand.Flags().String("expect-body-xpath", "", "Expect response body XPath pattern.")
	httpCommand.Flags().String("expect-header", "", "Expect response header pattern.")
	httpCommand.Flags().StringArray("request-header", nil, "User request headers.")
	httpCommand.Flags().String("request-body", "", "User request body.")
	httpCommand.Flags().Duration("connection-timeout", http.DefaultConnectionTimeout, "Http connection timeout, The timeout includes connection time, any redirects, and reading the response body.")
	httpCommand.Flags().Bool("insecure-skip-tls-verify", http.DefaultInsecureSkipTLSVerify, "Skips tls certificate checks for the HTTPS request.")
	httpCommand.Flags().Bool("no-redirect", http.DefaultNoRedirect, "Do not follow HTTP 3xx redirects.")

	return httpCommand
}

func runHTTP(cmd *cobra.Command, args []string) error {
	interval, _ := cmd.Flags().GetDuration("interval")
	timeout, _ := cmd.Flags().GetDuration("timeout")
	invertCheck, _ := cmd.Flags().GetBool("invert-check")

	expectStatusCode, _ := cmd.Flags().GetInt("expect-status-code")
	expectBodyRegex, _ := cmd.Flags().GetString("expect-body-regex")
	expectBody, _ := cmd.Flags().GetString("expect-body")
	expectBodyJSON, _ := cmd.Flags().GetString("expect-body-json")
	expectBodyXPath, _ := cmd.Flags().GetString("expect-body-xpath")
	expectHeader, _ := cmd.Flags().GetString("expect-header")
	requestRawHeaders, _ := cmd.Flags().GetStringArray("request-header")
	requestBody, _ := cmd.Flags().GetString("request-body")
	connectionTimeout, _ := cmd.Flags().GetDuration("connection-timeout")
	insecureSkipTLSVerify, _ := cmd.Flags().GetBool("insecure-skip-tls-verify")
	noRedirect, _ := cmd.Flags().GetBool("no-redirect")

	if len(expectBody) != 0 {
		expectBodyRegex = expectBody
	}

	// Convert raw headers (e.g. 'a: b') into a http Header.
	var requestHeaders nethttp.Header
	if len(requestRawHeaders) > 0 {
		rawHTTPHeaders := strings.Join(requestRawHeaders, "\r\n")
		tpReader := textproto.NewReader(bufio.NewReader(strings.NewReader(rawHTTPHeaders + "\r\n\n")))
		MIMEHeaders, err := tpReader.ReadMIMEHeader()
		if err != nil {
			return fmt.Errorf("can't parse the request header: %w", err)
		}
		requestHeaders = nethttp.Header(MIMEHeaders)
	}

	// ArgsLenAtDash returns -1 when -- was not specified
	if i := cmd.ArgsLenAtDash(); i != -1 {
		args = args[:i]
	} else {
		args = args[:]
	}

	checkers := make([]checker.Checker, 0)
	for _, arg := range args {
		hc := http.New(arg,
			http.WithExpectStatusCode(expectStatusCode),
			http.WithExpectBodyRegex(expectBodyRegex),
			http.WithExpectBodyJSON(expectBodyJSON),
			http.WithExpectBodyXPath(expectBodyXPath),
			http.WithExpectHeader(expectHeader),
			http.WithRequestHeaders(requestHeaders),
			http.WithRequestBody(strings.NewReader(requestBody)),
			http.WithTimeout(connectionTimeout),
			http.WithInsecureSkipTLSVerify(insecureSkipTLSVerify),
			http.WithNoRedirect(noRedirect),
		)

		checkers = append(checkers, hc)
	}

	return waiter.WaitParallelContext(
		cmd.Context(),
		checkers,
		waiter.WithTimeout(timeout),
		waiter.WithInterval(interval),
		waiter.WithInvertCheck(invertCheck),
		waiter.WithLogger(&Logger),
	)
}<|MERGE_RESOLUTION|>--- conflicted
+++ resolved
@@ -78,16 +78,14 @@
   # Request headers:
   wait4x http https://ifconfig.co --request-header "Content-Type: application/json" --request-header "Authorization: Token 123"
 
-<<<<<<< HEAD
   # Post request (application/x-www-form-urlencoded):
   wait4x http https://httpbin.org/post --request-header "Content-Type: application/x-www-form-urlencoded" --request-body 'key=value&name=test'
 
   # Post request (application/json):
   wait4x http https://httpbin.org/post --request-header "Content-Type: application/json" --request-body '{"key": "value", "name": "test"}'
-=======
+
   # Disable auto redirect
   wait4x http https://www.wait4x.dev --expect-status-code 301 --no-redirect
->>>>>>> feb38b16
 `,
 		RunE: runHTTP,
 	}
