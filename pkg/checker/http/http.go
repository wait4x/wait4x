--- conflicted
+++ resolved
@@ -16,11 +16,6 @@
 
 import (
 	"context"
-<<<<<<< HEAD
-	"github.com/atkrad/wait4x/pkg/checker"
-	"github.com/atkrad/wait4x/pkg/checker/errors"
-=======
->>>>>>> 02b9ab0f
 	"io/ioutil"
 	"net/http"
 	"regexp"
@@ -28,6 +23,7 @@
 	"time"
 
 	"github.com/atkrad/wait4x/pkg/checker"
+	"github.com/atkrad/wait4x/pkg/checker/errors"
 )
 
 // Option configures an HTTP.
@@ -107,66 +103,78 @@
 		}
 	}()
 
-<<<<<<< HEAD
-	if h.expectStatusCode != 0 && h.expectStatusCode != resp.StatusCode {
+	if h.expectStatusCode != 0 {
+		return h.checkingStatusCodeExpectation(resp)
+	}
+
+	if h.expectBody != "" {
+		return h.checkingBodyExpectation(resp)
+	}
+
+	if h.expectHeader != "" {
+		return h.checkingHeaderExpectation(resp)
+	}
+
+	return nil
+}
+
+func (h *HTTP) checkingStatusCodeExpectation(resp *http.Response) error {
+	if h.expectStatusCode != resp.StatusCode {
 		return errors.New(
 			"the status code doesn't expect",
 			errors.InfoLevel,
 			errors.WithFields("actual", resp.StatusCode, "expect", h.expectStatusCode),
 		)
-=======
-	if h.httpResponseCodeExpectation(h.expectStatusCode, resp) && h.httpResponseBodyExpectation(h.expectBody, resp) && h.httpResponseHeaderExpectation(h.expectHeader, resp) {
-		return true
-	}
-
-	return false
-}
-
-func (h *HTTP) httpResponseCodeExpectation(expectStatusCode int, resp *http.Response) bool {
-	if expectStatusCode == 0 {
-		return true
->>>>>>> 02b9ab0f
-	}
-
-	if h.expectBody != "" {
-		bodyBytes, err := ioutil.ReadAll(resp.Body)
-		if err != nil {
-			return errors.Wrap(err, errors.DebugLevel)
-		}
-
-		bodyString := string(bodyBytes)
-		matched, _ := regexp.MatchString(h.expectBody, bodyString)
-
-		if !matched {
-			return errors.New(
-				"the body doesn't expect",
-				errors.InfoLevel,
-				errors.WithFields("actual", h.truncateString(bodyString, 50), "expect", h.expectBody),
-			)
-		}
 	}
 
 	return nil
 }
 
-func (h *HTTP) httpResponseHeaderExpectation(expectHeader string, resp *http.Response) bool {
-	if expectHeader == "" {
-		return true
+func (h *HTTP) checkingBodyExpectation(resp *http.Response) error {
+	bodyBytes, err := ioutil.ReadAll(resp.Body)
+	if err != nil {
+		return errors.Wrap(err, errors.DebugLevel)
 	}
 
+	bodyString := string(bodyBytes)
+	matched, _ := regexp.MatchString(h.expectBody, bodyString)
+
+	if !matched {
+		return errors.New(
+			"the body doesn't expect",
+			errors.InfoLevel,
+			errors.WithFields("actual", h.truncateString(bodyString, 50), "expect", h.expectBody),
+		)
+	}
+
+	return nil
+}
+
+func (h *HTTP) checkingHeaderExpectation(resp *http.Response) error {
 	// Key value. e.g. Content-Type=application/json
-	if strings.Contains(expectHeader, "=") {
-		expectedHeaderParsed := strings.SplitN(expectHeader, "=", 2)
+	expectedHeaderParsed := strings.SplitN(h.expectHeader, "=", 2)
+	if len(expectedHeaderParsed) == 2 {
 		headerValue := resp.Header.Get(expectedHeaderParsed[0])
-		if headerValue == "" {
-			return false
+		matched, _ := regexp.MatchString(expectedHeaderParsed[1], headerValue)
+		if !matched {
+			return errors.New(
+				"the http header key and value doesn't expect",
+				errors.InfoLevel,
+				errors.WithFields("actual", headerValue, "expect", h.expectHeader),
+			)
 		}
-		matched, _ := regexp.MatchString(expectedHeaderParsed[1], headerValue)
-		return matched
 	}
 
 	// Only key.
-	return resp.Header.Get(expectHeader) != ""
+	if _, ok := resp.Header[expectedHeaderParsed[0]]; !ok {
+		return errors.New(
+			"the http header key doesn't expect",
+			errors.InfoLevel,
+			errors.WithFields("actual", resp.Header, "expect", h.expectHeader),
+		)
+	}
+
+	return nil
 }
 
 func (h *HTTP) truncateString(str string, num int) string {
