--- conflicted
+++ resolved
@@ -42,13 +42,8 @@
 FROM scratch AS artifact
 COPY --from=releaser /out /
 
-<<<<<<< HEAD
-FROM alpine:3.17.1
-RUN apk add --no-cache ca-certificates tzdata bash
-=======
 FROM alpine:3.22
-RUN apk add --update --no-cache ca-certificates tzdata
->>>>>>> 16ef3d3a
+RUN apk add --update --no-cache ca-certificates tzdata bash
 
 COPY --from=binary /wait4x /usr/bin/wait4x
 
